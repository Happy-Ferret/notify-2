--- conflicted
+++ resolved
@@ -8,11 +8,8 @@
 
 [dependencies]
 futures = "0.1.10"
-<<<<<<< HEAD
 tokio = "0.1.1"
 tempdir = "0.3.5"
-=======
->>>>>>> 69ab0dbf
 walkdir = "1.0.7"
 id_tree = "1.2.0"
 filetime = "0.1.14"
