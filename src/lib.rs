//! Cross-platform file system notification library
//!
//! The source code for this project can be found on [GitHub](https://github.com/passcod/rsnotify).
//!
//! # Installation
//!
//! Simply add `notify` to your _Cargo.toml_.
//!
//! ```toml
//! [dependencies]
//! notify = "^2.5.0"
//! ```
//!
//! # Examples
//!
//! Basic usage
//!
//! ```no_run
//! extern crate notify;
//!
//! use notify::{RecommendedWatcher, Error, Watcher};
//! use std::sync::mpsc::channel;
//!
//! fn main() {
//!   // Create a channel to receive the events.
//!   let (tx, rx) = channel();
//!
//!   // Automatically select the best implementation for your platform.
//!   // You can also access each implementation directly e.g. INotifyWatcher.
//!   let w: Result<RecommendedWatcher, Error> = Watcher::new(tx);
//!
//!   match w {
//!     Ok(mut watcher) => {
//!       // Add a path to be watched. All files and directories at that path and
//!       // below will be monitored for changes.
//!       watcher.watch("/home/test/notify");
//!
//!       // You'll probably want to do that in a loop. The type to match for is
//!       // notify::Event, look at src/lib.rs for details.
//!       match rx.recv() {
//!         _ => println!("Recv.")
//!       }
//!     },
//!     Err(_) => println!("Error")
//!   }
//! }
//! ```
//!
//! ## Platforms
//!
//! - Linux / Android: inotify
//! - OS X: FSEvent
//! - Windows: ReadDirectoryChangesW
//! - All platforms: polling
//!
//! ## Limitations
//!
//! ### FSEvent
//!
//! Due to the inner security model of FSEvent (see
//! [FileSystemEventSecurity](https://developer.apple.com/library/mac/documentation/Darwin/Conceptual/FSEvents_ProgGuide/FileSystemEventSecurity/FileSystemEventSecurity.html)),
//! some event cannot be observed easily when trying to follow files that do not belong to you. In
//! this case, reverting to the pollwatcher can fix the issue, with a slight performance cost.
//!
//! ## Todo
//!
//! - BSD / OS X / iOS: kqueue
//! - Solaris 11: FEN
//!
//! Pull requests and bug reports happily accepted!
//!
//! ## Origins
//!
//! Inspired by Go's [fsnotify](https://github.com/go-fsnotify/fsnotify), born out
//! of need for [cargo watch](https://github.com/passcod/cargo-watch), and general
//! frustration at the non-existence of C/Rust cross-platform notify libraries.
//!
//! Written by [Félix Saparelli](https://passcod.name) and awesome
//! [contributors](https://github.com/passcod/rsnotify/graphs/contributors),
//! and released in the Public Domain using the Creative Commons Zero Declaration.

#![deny(missing_docs)]

#[macro_use]
extern crate log;
#[macro_use]
extern crate bitflags;
#[cfg(target_os="linux")]
extern crate mio;
#[cfg(target_os="macos")]
extern crate fsevent_sys;
#[cfg(target_os="windows")]
extern crate winapi;
extern crate libc;
extern crate filetime;

pub use self::op::Op;
use std::io;
use std::path::{Path, PathBuf};
use std::sync::mpsc::Sender;
use std::convert::AsRef;
use std::fmt;
use std::error::Error as StdError;
use std::result::Result as StdResult;

#[cfg(target_os="macos")]
pub use self::fsevent::FsEventWatcher;
#[cfg(target_os="linux")]
pub use self::inotify::INotifyWatcher;
#[cfg(target_os="windows")]
pub use self::windows::ReadDirectoryChangesWatcher;
pub use self::null::NullWatcher;
pub use self::poll::PollWatcher;

#[cfg(target_os="linux")]
pub mod inotify;
#[cfg(target_os="macos")]
pub mod fsevent;
#[cfg(target_os="windows")]
pub mod windows;

pub mod null;
pub mod poll;

/// Contains the Op type which describes the actions for which an event is delivered
pub mod op {
    bitflags! {
        /// Detected actions for which an Event is delivered
        ///
        /// Multiple actions may be delivered in a single event.
        flags Op: u32 {
            /// Permissions changed
            const CHMOD   = 0b00001,
            /// Created
            const CREATE  = 0b00010,
            /// Removed
            const REMOVE  = 0b00100,
            /// Renamed
            const RENAME  = 0b01000,
            /// Written
            const WRITE   = 0b10000,
        }
    }
}

/// Event delivered when action occurs on a watched path
///
/// When using the poll watcher, `op` may be Err in the case where getting metadata for the path
/// fails.
///
/// When using the INotifyWatcher, `op` may be Err if activity is detected on the file and there is
/// an error reading from inotify.
#[derive(Debug)]
pub struct Event {
    /// Path where Event originated
    pub path: Option<PathBuf>,
<<<<<<< HEAD
    pub op: Result<Op>,
=======

    /// Operation detected on Path.
    pub op: Result<Op, Error>,
>>>>>>> 0e6378c1
}

unsafe impl Send for Event {}

/// Errors generated from the `notify` crate
#[derive(Debug)]
pub enum Error {
    /// Generic error
    ///
    /// May be used in cases where a platform specific error is mapped to this type
    Generic(String),

    /// I/O errors
    Io(io::Error),

    /// Something isn't implemented in notify
    ///
    /// TODO this isn't used and should be removed
    NotImplemented,

    /// The provided path does not exist
    PathNotFound,

    /// Attempted to remove a watch that does not exist
    WatchNotFound,
}

impl fmt::Display for Error {
    fn fmt(&self, f: &mut fmt::Formatter) -> fmt::Result {
        let error = String::from(match *self {
            Error::PathNotFound => "No path was found.",
            Error::WatchNotFound => "No watch was found.",
            Error::NotImplemented => "Not implemented.",
            Error::Generic(ref err) => err.as_ref(),
            Error::Io(ref err) => err.description(),
        });

        write!(f, "{}", error)
    }
}

<<<<<<< HEAD
pub type Result<T> = StdResult<T, Error>;

pub trait Watcher: Sized {
    fn new(Sender<Event>) -> Result<Self>;
    fn watch<P: AsRef<Path>>(&mut self, P) -> Result<()>;
    fn unwatch<P: AsRef<Path>>(&mut self, P) -> Result<()>;
=======
/// Type that can deliver file activity notifications
///
/// Watcher is implemented per platform using the best implementation available on that platform. In
/// addition to such event driven implementations, a polling implementation is also provided that
/// should work on any platform.
pub trait Watcher: Sized {
    /// Create a new Watcher
    fn new(Sender<Event>) -> Result<Self, Error>;

    /// Begin watching a new path
    ///
    /// If the path is a directory, events will be delivered for all files in that tree.
    fn watch<P: AsRef<Path>>(&mut self, P) -> Result<(), Error>;

    /// Stop watching a path
    ///
    /// Returns an Error in the case that Path has not been watched or if failing to remove the
    /// watch fails.
    fn unwatch<P: AsRef<Path>>(&mut self, P) -> Result<(), Error>;
>>>>>>> 0e6378c1
}

/// The recommended `Watcher` implementation for the current platform
#[cfg(target_os = "linux")]
pub type RecommendedWatcher = INotifyWatcher;
/// The recommended `Watcher` implementation for the current platform
#[cfg(target_os = "macos")]
pub type RecommendedWatcher = FsEventWatcher;
/// The recommended `Watcher` implementation for the current platform
#[cfg(target_os = "windows")]
pub type RecommendedWatcher = ReadDirectoryChangesWatcher;
/// The recommended `Watcher` implementation for the current platform
#[cfg(not(any(target_os = "linux", target_os = "macos", target_os = "windows")))]
pub type RecommendedWatcher = PollWatcher;

<<<<<<< HEAD
pub fn new(tx: Sender<Event>) -> Result<RecommendedWatcher> {
=======
/// Convenience method for creating the `RecommendedWatcher` for the current platform
pub fn new(tx: Sender<Event>) -> Result<RecommendedWatcher, Error> {
>>>>>>> 0e6378c1
    Watcher::new(tx)
}


#[test]
fn display_formatted_errors() {
    let expected = "Some error";

    assert_eq!(expected,
               format!("{}", Error::Generic(String::from(expected))));

    assert_eq!(expected,
               format!("{}",
                       Error::Io(io::Error::new(io::ErrorKind::Other, expected))));
}<|MERGE_RESOLUTION|>--- conflicted
+++ resolved
@@ -154,13 +154,9 @@
 pub struct Event {
     /// Path where Event originated
     pub path: Option<PathBuf>,
-<<<<<<< HEAD
+
+    /// Operation detected on Path.
     pub op: Result<Op>,
-=======
-
-    /// Operation detected on Path.
-    pub op: Result<Op, Error>,
->>>>>>> 0e6378c1
 }
 
 unsafe impl Send for Event {}
@@ -202,14 +198,9 @@
     }
 }
 
-<<<<<<< HEAD
+/// Type alias to use this library's Error type in a Result
 pub type Result<T> = StdResult<T, Error>;
 
-pub trait Watcher: Sized {
-    fn new(Sender<Event>) -> Result<Self>;
-    fn watch<P: AsRef<Path>>(&mut self, P) -> Result<()>;
-    fn unwatch<P: AsRef<Path>>(&mut self, P) -> Result<()>;
-=======
 /// Type that can deliver file activity notifications
 ///
 /// Watcher is implemented per platform using the best implementation available on that platform. In
@@ -217,19 +208,18 @@
 /// should work on any platform.
 pub trait Watcher: Sized {
     /// Create a new Watcher
-    fn new(Sender<Event>) -> Result<Self, Error>;
+    fn new(Sender<Event>) -> Result<Self>;
 
     /// Begin watching a new path
     ///
     /// If the path is a directory, events will be delivered for all files in that tree.
-    fn watch<P: AsRef<Path>>(&mut self, P) -> Result<(), Error>;
+    fn watch<P: AsRef<Path>>(&mut self, P) -> Result<()>;
 
     /// Stop watching a path
     ///
     /// Returns an Error in the case that Path has not been watched or if failing to remove the
     /// watch fails.
-    fn unwatch<P: AsRef<Path>>(&mut self, P) -> Result<(), Error>;
->>>>>>> 0e6378c1
+    fn unwatch<P: AsRef<Path>>(&mut self, P) -> Result<()>;
 }
 
 /// The recommended `Watcher` implementation for the current platform
@@ -245,12 +235,8 @@
 #[cfg(not(any(target_os = "linux", target_os = "macos", target_os = "windows")))]
 pub type RecommendedWatcher = PollWatcher;
 
-<<<<<<< HEAD
+/// Convenience method for creating the `RecommendedWatcher` for the current platform
 pub fn new(tx: Sender<Event>) -> Result<RecommendedWatcher> {
-=======
-/// Convenience method for creating the `RecommendedWatcher` for the current platform
-pub fn new(tx: Sender<Event>) -> Result<RecommendedWatcher, Error> {
->>>>>>> 0e6378c1
     Watcher::new(tx)
 }
 
