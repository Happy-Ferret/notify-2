--- conflicted
+++ resolved
@@ -12,32 +12,31 @@
 
 use backend::prelude::*;
 use backend::Buffer;
-use std::sync::Arc;
-
-<<<<<<< HEAD
+use std::sync::{Arc, mpsc};
 use futures::{Poll, Stream};
 use futures::task::{self, Task};
 use std::path::PathBuf;
-use std::sync::mpsc;
 use std::io;
 use std::time::Duration;
 use std::thread;
-=======
+
 const BACKEND_NAME: &str = "poll tree";
->>>>>>> 69ab0dbf
 
 #[derive(Debug)]
 pub struct Backend {
     poll_thread: Option<thread::JoinHandle<()>>,
     task: Option<Task>,
     buffer: Buffer,
-<<<<<<< HEAD
     event_rx: mpsc::Receiver<io::Result<Event>>,
     task_tx: mpsc::Sender<Task>,
     shutdown_tx: mpsc::Sender<bool>,
 }
 
 impl NotifyBackend for Backend {
+    fn name() -> &'static str {
+        BACKEND_NAME
+    }
+
     fn new(paths: Vec<PathBuf>) -> BackendResult<BoxedBackend> {
         let interval = Duration::from_millis(20);
         let (event_tx, event_rx) = mpsc::channel();
@@ -49,16 +48,6 @@
         }));
 
         Ok(Box::new(Backend { poll_thread, task: None, buffer: Buffer::new(), event_rx, task_tx, shutdown_tx }))
-=======
-    reg: Arc<MioRegistration>,
-    trees: Vec<String>,
-    watches: Vec<PathBuf>,
-}
-
-impl NotifyBackend for Backend {
-    fn name() -> &'static str {
-        BACKEND_NAME
->>>>>>> 69ab0dbf
     }
 
     fn new(_paths: Vec<PathBuf>) -> NewBackendResult {
@@ -75,7 +64,6 @@
         ]
     }
 
-<<<<<<< HEAD
     fn await(&mut self) -> EmptyStreamResult {
         let event = self.event_rx.recv()
             .or_else(|_| Err(
@@ -83,10 +71,6 @@
             )?;
         self.buffer.push(event?);
         Ok(())
-=======
-    fn driver(&self) -> Box<Evented> {
-        Box::new(self.reg.clone())
->>>>>>> 69ab0dbf
     }
 }
 
@@ -113,7 +97,6 @@
             return self.buffer.poll();
         }
 
-<<<<<<< HEAD
         if !self.task.as_ref().map(|t| t.will_notify_current()).unwrap_or(false) {
             let task = task::current();
             self.task = Some(task.clone());
@@ -130,8 +113,6 @@
             }
         }
 
-=======
->>>>>>> 69ab0dbf
         self.buffer.poll()
     }
 }
